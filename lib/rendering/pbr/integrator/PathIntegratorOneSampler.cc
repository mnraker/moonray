// Copyright 2023 DreamWorks Animation LLC
// SPDX-License-Identifier: Apache-2.0

/// @file PathIntegratorOneSampler.cc

// Integration implementation based on the BsdfOneSampler
// 
// When making changes to this file, you'll likely also need
// to update the vector implementation and the multi-sample
// integrator (both vector and scalar).
//   PathIntegratorOneSampler.ispc
//   PathIntegratorMultiSampler.cc
//   PathIntegratorMultiSampler.ispc

#include "PathIntegrator.h"

#include <moonray/rendering/pbr/core/Aov.h>
#include <moonray/rendering/pbr/core/Constants.h>
#include <moonray/rendering/pbr/core/DebugRay.h>
#include <moonray/rendering/pbr/core/RayState.h>
#include "PathIntegratorUtil.h"
#include "VolumeTransmittance.h"

// using namespace scene_rdl2::math; // can't use this as it breaks openvdb in clang.

namespace moonray {
namespace pbr {

// Debug ray recording:
// Scalar mode has the seldom used feature "moonray -record_rays"
// which allows us to create a .mm that can be used to visualize
// ray origin and directions.  We store rays that leave a surface
// and hit a light.  Several RaTS tests make use of this feature.
// I suspect that this feature will just go away when .mm is finally
// removed.  But for now, we support it.
static void
debugRayRecordLightHit(
    pbr::TLState *pbrTls,
    const scene_rdl2::math::Vec3f &P,
    const scene_rdl2::math::Vec3f &wi,
    float distance,
    const scene_rdl2::math::Color &Li)
{
    // If the intersection distance is closer than the distant light, then
    // assume the hit wasn't due to a distant or env light.
    if (DebugRayRecorder::isRecordingEnabled()) {
        if (distance < sDistantLightDistance) {
            mcrt_common::Ray debugRay(P, wi, 0.0f);
            RAYDB_EXTEND_RAY_NO_HIT(pbrTls, debugRay, distance);
            RAYDB_SET_CONTRIBUTION(pbrTls, Li);
            RAYDB_ADD_TAGS(pbrTls, TAG_AREALIGHT);
        } else {
            mcrt_common::Ray debugRay(P, wi, 0.0f);
            RAYDB_EXTEND_RAY_NO_HIT(pbrTls, debugRay, 40.0f);
            RAYDB_SET_CONTRIBUTION(pbrTls, Li);
            RAYDB_ADD_TAGS(pbrTls, TAG_ENVLIGHT);
        }
    }
}

// Helper function that abstracts the differences between
// one lobe and one sample sampling within the context of path guiding.
// The key abstractions are the bsdf sample and eval functions.
// When doing one sampling, we use the BsdfOneSamplerObject, when
// doing one lobe, we already have the lobe and use the lobe's
// sample and eval functions directly.
static scene_rdl2::math::Color
sampleWithPathGuide(const PathGuide &pg,
                    bool isMirror,
                    const scene_rdl2::math::Vec3f &P,
                    float &r0, float &r1, float &r2,
                    std::function<scene_rdl2::math::Color(float, float, float, scene_rdl2::math::Vec3f&, float&)> bsdfSampleFn,
                    std::function<scene_rdl2::math::Color(const scene_rdl2::math::Vec3f &, float&)> bsdfEvalFn,
                    scene_rdl2::math::Vec3f &wi,
                    float &pdfBsdf)
{
    scene_rdl2::math::Color f;
    if (pg.canSample() && pg.getPercentage() > 0 && !isMirror) {
        float pdfPg = 0.f;
        const float u = pg.getPercentage();
        if (r1 > u) {
            // use bsdf sampling direction
            r1 = (r1 - u) / (1.0f - u); // remap r1 into [0, 1)
            f = bsdfSampleFn(r0, r1, r2, wi, pdfBsdf);
            pdfPg = pg.getPdf(P, wi);
        } else {
            // use path guide sampling direction
            r1 = r1 / u; // remap r1 into [0, 1)
            wi = pg.sampleDirection(P, r1, r2, &pdfPg);
            f = bsdfEvalFn(wi, pdfBsdf);
        }
        if (isSampleValid(f, pdfBsdf)) {
            // blending pdf values seems to work well enough in practice, and
            // allows a potential user percentage control
            pdfBsdf = u * pdfPg + (1.0 - u) * pdfBsdf;
        }
    } else {
        f = bsdfSampleFn(r0, r1, r2, wi, pdfBsdf);
    }

    return f;
}

// Helper function that applies russian roulette.
// Determine to either cull c or keep and bump of c's contribution.
// Returns true if c is kept (and bumped up)
// Returns false if the sample should be culled
static bool
applyRussianRoulette(float r, float threshold, float invThreshold, int nonMirrorDepth, float lum, scene_rdl2::math::Color &c)
{
    // The direct comparison against 0.0f is intentional.
    // A threshold of exactly zero means that russian roulette is off.
    // But we always want to cull 0 luminance samples.
    if (lum == 0.0f) {
        return false; // cull
    }

    if (nonMirrorDepth > 0 && lum < threshold) {
        const float continueProbability = scene_rdl2::math::max(scene_rdl2::math::sEpsilon, lum * invThreshold);
        if (r > continueProbability) {
            return false; // cull
        }
        c *= scene_rdl2::math::rcp(continueProbability); // bump it up
    }

    return true; // keep it
}

scene_rdl2::math::Color
PathIntegrator::oneSamplerDirectLight(pbr::TLState *pbrTls,
    const Subpixel &sp, const PathVertex &pv, const mcrt_common::RayDifferential &ray,
    const shading::Intersection &isect, const Light *light, const LightFilterList *lightFilterList,
    const scene_rdl2::math::Vec3f *cullingNormal, const BsdfOneSampler &bsdfOneSampler, const scene_rdl2::math::Color &pt,
    const float r[9], float rayEpsilon, float shadowRayEpsilon, unsigned sequenceID, float *aovs) const
{
    // r[0:2] used for light sample, r[3] used for russian roulette, r[4:5] for the light filter

    // Sample light direction
    LightIntersection lightIsect;
    scene_rdl2::math::Vec3f wi;
    const scene_rdl2::math::Vec3f rLight(r[0], r[1], r[2]); // first 3 samples used for light sampling
    if (!light->sample(isect.getP(), cullingNormal, ray.getTime(), rLight, wi, lightIsect, ray.getDirFootprint())) {
        return scene_rdl2::math::sBlack;
    }

    // Evaluate light radiance and pdf
    float lightPdf = 0.0f;
    const LightFilterRandomValues rLightFilter = {
        scene_rdl2::math::Vec2f(r[4], r[5]), 
        scene_rdl2::math::Vec3f(r[6], r[7], r[8])};
    const scene_rdl2::math::Color Li = light->eval(pbrTls->mTopLevelTls, wi, isect.getP(), rLightFilter, ray.getTime(), lightIsect,
        /* fromCamera = */ false, lightFilterList, ray.getDirFootprint(), &lightPdf);
    if (isSampleInvalid(Li, lightPdf)) {
        return scene_rdl2::math::sBlack;
    }

    // sample is valid - count it
    pbrTls->mStatistics.incCounter(STATS_LIGHT_SAMPLES);

    // evaluate the bsdf, we'll need individual lobe contributions for aovs
    BsdfOneSampler::LobesContribution lobesContribution;
    float bsdfPdf;
    const scene_rdl2::math::Color f = bsdfOneSampler.eval(wi, bsdfPdf, &lobesContribution);
    if (isSampleInvalid(f, bsdfPdf)) {
        return scene_rdl2::math::sBlack;
    }

    // if we are path guiding, adjust the bsdf pdf accordingly
    if (mPathGuide.canSample()) {
        MNRY_ASSERT(lobesContribution.mMatchedLobeCount > 0);
        const shading::BsdfLobe *lobe = lobesContribution.mLobes[0];
        MNRY_ASSERT(lobe);
        if (!(lobe->getType() & shading::BsdfLobe::MIRROR)) {
            const float u = mPathGuide.getPercentage();
            const float pgPdf = mPathGuide.getPdf(isect.getP(), wi);
            // blending pdf values seems to work well enough in practice, and
            // allows for a potential user percentage control
            bsdfPdf = u * pgPdf + (1.0 - u) * bsdfPdf;
        }
    }

    const float misWeight = powerHeuristic(lightPdf, bsdfPdf);

    // Compute light contribution, taking path throughput into account
    scene_rdl2::math::Color lightContribution = pt * misWeight * Li / lightPdf;

    // Apply RR based on luminance
    const float lum = luminance(f * lightContribution);
    if (!applyRussianRoulette(r[3], mRussianRouletteThreshold, mInvRussianRouletteThreshold,
                              pv.nonMirrorDepth, lum, lightContribution)) {
        return scene_rdl2::math::sBlack;
    }

    // resolve occlusion
    const float tfar = lightIsect.distance - rayEpsilon;
    const int rayDepth = ray.getDepth() + 1;
    // THINK: Would a standard ray, rather than a ray differential work better?
    // Using a ray differential produces more occlusion (i.e. darker images).
    // Since the multi-sample integrator uses ray differentials, we do so here
    // as well.  It might be worth changing this behavior in both integrators.
    mcrt_common::RayDifferential shadowRay(isect.getP(), wi,
                                           ray.getOriginX(), wi,
                                           ray.getOriginY(), wi,
                                           rayEpsilon, tfar, ray.getTime(), rayDepth);
    float presence = 0.0f;

    const FrameState &fs = *pbrTls->mFs;
    const bool hasUnoccludedFlag = fs.mAovSchema->hasLpePrefixFlags(AovSchema::sLpePrefixUnoccluded);
    int32_t assignmentId = isect.getLayerAssignmentId();
    if (isRayOccluded(pbrTls, light, shadowRay, rayEpsilon, shadowRayEpsilon, presence, assignmentId)) {
        // Visibility LPE
        if (aovs) {
            EXCL_ACCUMULATOR_PROFILE(pbrTls, EXCL_ACCUM_AOVS);
            const LightAovs &lightAovs = *fs.mLightAovs;

            // If there is no visibility AOV or if we don't have unoccluded flags, then we don't need to bother
            // with accumulating these values here.
            if (lightAovs.hasVisibilityEntries() || hasUnoccludedFlag) {

                const AovSchema &aovSchema = *fs.mAovSchema;
                bool addVisibilityAov = true;
                for (int lobeIndex = 0; lobeIndex < lobesContribution.mMatchedLobeCount; ++lobeIndex) {
                    int lpeStateId = pv.lpeStateId;
                    lpeStateId = lightAovs.scatterEventTransition(pbrTls, lpeStateId, bsdfOneSampler.getBsdf(),
                        *(lobesContribution.mLobes[lobeIndex]));
                    lpeStateId = lightAovs.lightEventTransition(pbrTls, lpeStateId, light);

                    // Add any visibility information:
                    if (addVisibilityAov) {
                        if (lightAovs.hasVisibilityEntries()) {
                            if (aovAccumVisibilityAovs(pbrTls, aovSchema, lightAovs,
                                    scene_rdl2::math::Vec2f(0.0f, 1.0f), lpeStateId, aovs)) {
                                addVisibilityAov = false; // add visibility aov at most once per shadow ray
                            }
                        }
                    }
                    
                    if (hasUnoccludedFlag) {
                        scene_rdl2::math::Color unoccludedLobeContribution = lobesContribution.mFs[lobeIndex] * lightContribution;
                        if (pv.nonMirrorDepth >= mSampleClampingDepth) {
                            unoccludedLobeContribution = smartClamp(unoccludedLobeContribution, sp.mSampleClampingValue);
                        }
                        aovAccumLightAovs(pbrTls, aovSchema, lightAovs, unoccludedLobeContribution, nullptr, 
                            AovSchema::sLpePrefixUnoccluded, lpeStateId, aovs);
                    }
                }
            }
        }

        return scene_rdl2::math::sBlack;
    }

    scene_rdl2::math::Color unoccludedLightContribution = lightContribution;
    mcrt_common::Ray trRay(isect.getP(), wi, scene_rdl2::math::max(rayEpsilon, shadowRayEpsilon), tfar, ray.getTime(), rayDepth);
    scene_rdl2::math::Color tr = transmittance(pbrTls, trRay, sp.mPixel, sp.mSubpixelIndex, sequenceID, light);
    lightContribution *= tr * (1.0f - presence);

    // Now add in the lobe contributions
    scene_rdl2::math::Color LDirect = scene_rdl2::math::sBlack;
    bool addVisibilityAov = true;
    for (int lobeIndex = 0; lobeIndex < lobesContribution.mMatchedLobeCount; ++lobeIndex) {
        // skip lobe if light is marked as not visible from this lobe
        if (!(lobeTypeToRayMask(lobesContribution.mLobes[lobeIndex]->getType()) & light->getVisibilityMask())) {
            continue;
        }
        scene_rdl2::math::Color lobeContribution = lobesContribution.mFs[lobeIndex] * lightContribution;
        scene_rdl2::math::Color unoccludedLobeContribution = lobesContribution.mFs[lobeIndex] * unoccludedLightContribution;
        // sample clamping gah!
        if (pv.nonMirrorDepth >= mSampleClampingDepth) {
            lobeContribution = smartClamp(lobeContribution, sp.mSampleClampingValue);
            unoccludedLobeContribution = smartClamp(unoccludedLobeContribution, sp.mSampleClampingValue);
        }
        LDirect += lobeContribution;
        // LPE
        if (aovs) {
            EXCL_ACCUMULATOR_PROFILE(pbrTls, EXCL_ACCUM_AOVS);
            const FrameState &fs = *pbrTls->mFs;
            const AovSchema &aovSchema = *fs.mAovSchema;
            const LightAovs &lightAovs = *fs.mLightAovs;
            // transition
            int lpeStateId = pv.lpeStateId;
            lpeStateId = lightAovs.scatterEventTransition(pbrTls, lpeStateId, bsdfOneSampler.getBsdf(),
                *(lobesContribution.mLobes[lobeIndex]));
            lpeStateId = lightAovs.lightEventTransition(pbrTls, lpeStateId, light);

            // Accumulate aovs depending on whether or not the unoccluded flag is set.
            if (hasUnoccludedFlag) {
                // If the unoccluded flag is set we have to add unoccluded and occluded (with presence and volumes) separately.
                aovAccumLightAovs(pbrTls, aovSchema, lightAovs, unoccludedLobeContribution, 
                                  &lobeContribution, AovSchema::sLpePrefixUnoccluded, lpeStateId, aovs);
            } else {
                // Otherwise, just add the contribution to all non-pre-occlusion aovs.
                aovAccumLightAovs(pbrTls, aovSchema, lightAovs, lobeContribution, nullptr, 
                                  AovSchema::sLpePrefixNone, lpeStateId, aovs);
            }

            // visibilty aov
            if (addVisibilityAov && lightAovs.hasVisibilityEntries()) {
                if (aovAccumVisibilityAovs(pbrTls, aovSchema, lightAovs,
                        scene_rdl2::math::Vec2f(reduceTransparency(tr) * (1 - presence), 1.0f), lpeStateId, aovs)) {
                    addVisibilityAov = false; // add visibility aov at most once per shadow ray
                }
            }
        }
    }

    // Debug ray record
    debugRayRecordLightHit(pbrTls, isect.getP(), wi, lightIsect.distance, Li);
    return LDirect;
}

scene_rdl2::math::Color
PathIntegrator::oneSamplerDirectBsdf(pbr::TLState *pbrTls,
    const Subpixel &sp, const PathVertex &pv, const mcrt_common::RayDifferential &ray,
    const shading::Intersection &isect, const Light *light, const LightFilterList *lightFilterList,
    const scene_rdl2::math::Vec3f *cullingNormal, const BsdfOneSampler &bsdfOneSampler, const scene_rdl2::math::Color &pt,
    const float r[9], float rayEpsilon, float shadowRayEpsilon, unsigned sequenceID, float *aovs) const
{
    // r[0:2] used for bsdf sample, r[3] used for russian roulette, r[4:5] used for light filter

    // draw a sample and see if it hits the light
    BsdfOneSampler::LobesContribution lobesContribution;
    scene_rdl2::math::Vec3f wi;
    float pdfBsdf;
    float cr[3] = { r[0], r[1], r[2] }; // need a copy or r since sampleWithPathGuide may modify r[1]
    const scene_rdl2::math::Color f = sampleWithPathGuide(mPathGuide,
                                        bsdfOneSampler.getBsdf().getType() & shading::BsdfLobe::MIRROR,
                                        isect.getP(),
                                        cr[0], cr[1], cr[2],
                                        [&](float r0, float r1, float r2, scene_rdl2::math::Vec3f &dir, float &pdf)
                                        {
                                            return bsdfOneSampler.sample(r0, r1, r2, dir, pdf, &lobesContribution);
                                        },
                                        [&](const scene_rdl2::math::Vec3f &dir, float &pdf)
                                        {
                                            return bsdfOneSampler.eval(dir, pdf, &lobesContribution);
                                        },
                                        wi,
                                        pdfBsdf);

    if (isSampleInvalid(f, pdfBsdf)) {
        return scene_rdl2::math::sBlack;
    }
    LightIntersection lightIsect;
    if (!light->intersect(isect.getP(), cullingNormal, wi, ray.getTime(), scene_rdl2::math::sMaxValue, lightIsect)) {
        return scene_rdl2::math::sBlack;
    }

    // ok we hit the light, add it to the stats, now start the expensive stuff
    // eventhough this was sampled from the bsdf, we still report it as a "light sample".
    // For purposes of statistics, "light samples" mean NEE samples.
    pbrTls->mStatistics.incCounter(STATS_LIGHT_SAMPLES);

    // evaluate the light and get a pdf
    float pdfLight;
    const LightFilterRandomValues rLightFilter = {
        scene_rdl2::math::Vec2f(r[4], r[5]), 
        scene_rdl2::math::Vec3f(r[6], r[7], r[8])};
    const scene_rdl2::math::Color Li = light->eval(pbrTls->mTopLevelTls, wi, isect.getP(), rLightFilter, ray.getTime(), lightIsect,
        /* fromCamera = */ false, lightFilterList, ray.getDirFootprint(), &pdfLight);
    if (isSampleInvalid(Li, pdfLight)) {
        return scene_rdl2::math::sBlack;
    }

    // compute the mis weight
    // mirror lobes require special treatment
    const float misWeight = (lobesContribution.mMatchedLobeCount == 1 &&
        lobesContribution.mLobes[0]->matchesFlag(shading::BsdfLobe::MIRROR)) ?
        1.0 : powerHeuristic(pdfBsdf, pdfLight);

    // total value of this sample
    scene_rdl2::math::Color lightContribution = pt * misWeight * Li / pdfBsdf;
    scene_rdl2::math::Color unoccludedLightContribution = lightContribution;

    // apply russian roulette
    const float lum = luminance(f * lightContribution);
    if (!applyRussianRoulette(r[3], mRussianRouletteThreshold, mInvRussianRouletteThreshold,
                              pv.nonMirrorDepth, lum, lightContribution)) {
        return scene_rdl2::math::sBlack;
    }

    // still here?  ok resolve occlusion
    const float tfar = lightIsect.distance - rayEpsilon;
    const int rayDepth = ray.getDepth() + 1;
    // THINK: Would a standard ray, rather than a ray differential work better?
    // Using a ray differential produces more occlusion (i.e. darker images).
    // Since the multi-sample integrator uses ray differentials, we do so here
    // as well.  It might be worth changing this behavior in both integrators.
    mcrt_common::RayDifferential shadowRay(isect.getP(), wi,
                                           ray.getOriginX(), wi,
                                           ray.getOriginY(), wi,
                                           rayEpsilon, tfar, ray.getTime(), rayDepth);
    float presence = 0.0f;

    int32_t assignmentId = isect.getLayerAssignmentId();
    if (!isRayOccluded(pbrTls, light, shadowRay, rayEpsilon, shadowRayEpsilon, presence, assignmentId)) {
        // not occluded, compute volume transmittance, take presence into account
        // shadowRay can be modified in occlusion query, so make a new one
        mcrt_common::Ray trRay(isect.getP(), wi, scene_rdl2::math::max(rayEpsilon, shadowRayEpsilon), tfar, ray.getTime(), rayDepth);
        scene_rdl2::math::Color tr = transmittance(pbrTls, trRay, sp.mPixel, sp.mSubpixelIndex, sequenceID, light);
        lightContribution *= tr * (1.0f - presence);

        // Now add in the direct lobe contributions
        scene_rdl2::math::Color LDirect = scene_rdl2::math::sBlack;
        for (int lobeIndex = 0; lobeIndex < lobesContribution.mMatchedLobeCount; ++lobeIndex) {
            // skip lobe if light is marked as not visible from this lobe
            if (!(lobeTypeToRayMask(lobesContribution.mLobes[lobeIndex]->getType()) & light->getVisibilityMask())) {
                continue;
            }
            scene_rdl2::math::Color lobeContribution = lobesContribution.mFs[lobeIndex] * lightContribution;
            scene_rdl2::math::Color unoccludedLobeContribution = lobesContribution.mFs[lobeIndex] * unoccludedLightContribution;
            // sample clamping gah!
            if (pv.nonMirrorDepth >= mSampleClampingDepth) {
                lobeContribution = smartClamp(lobeContribution, sp.mSampleClampingValue);
                unoccludedLobeContribution = smartClamp(unoccludedLobeContribution, sp.mSampleClampingValue);
            }
            LDirect += lobeContribution;
            // LPE
            if (aovs) {
                EXCL_ACCUMULATOR_PROFILE(pbrTls, EXCL_ACCUM_AOVS);
                const FrameState &fs = *pbrTls->mFs;
                const AovSchema &aovSchema = *fs.mAovSchema;
                const LightAovs &lightAovs = *fs.mLightAovs;
                // transition
                int lpeStateId = pv.lpeStateId;
                lpeStateId = lightAovs.scatterEventTransition(pbrTls, lpeStateId, bsdfOneSampler.getBsdf(),
                    *(lobesContribution.mLobes[lobeIndex]));
                lpeStateId = lightAovs.lightEventTransition(pbrTls, lpeStateId, light);
                // accumulate matching aovs
                if (fs.mAovSchema->hasLpePrefixFlags(AovSchema::sLpePrefixUnoccluded)) {
                    aovAccumLightAovs(pbrTls, aovSchema, lightAovs, unoccludedLobeContribution, &lobeContribution,
                                      AovSchema::sLpePrefixUnoccluded, lpeStateId, aovs);
                } else {
                    aovAccumLightAovs(pbrTls, aovSchema, lightAovs, lobeContribution, nullptr,
                                      AovSchema::sLpePrefixNone, lpeStateId, aovs);
                }
            }
        }

        // Debug ray record
        // TODO: why do we store sWhite, rather than Li for direct bsdf samples?
        debugRayRecordLightHit(pbrTls, isect.getP(), wi, lightIsect.distance, scene_rdl2::math::sWhite);

        return LDirect;
    } else {
        // Rcord unocclusion aovs if we have any:
        const FrameState &fs = *pbrTls->mFs;
        const AovSchema &aovSchema = *fs.mAovSchema;
        const LightAovs &lightAovs = *fs.mLightAovs;
        if (aovs && fs.mAovSchema->hasLpePrefixFlags(AovSchema::sLpePrefixUnoccluded)) {
            for (int lobeIndex = 0; lobeIndex < lobesContribution.mMatchedLobeCount; ++lobeIndex) {
                // skip lobe if light is marked as not visible from this lobe
                if (!(lobeTypeToRayMask(lobesContribution.mLobes[lobeIndex]->getType()) & light->getVisibilityMask())) {
                    continue;
                }
                scene_rdl2::math::Color unoccludedLobeContribution = lobesContribution.mFs[lobeIndex] * unoccludedLightContribution;
                // sample clamping gah!
                if (pv.nonMirrorDepth >= mSampleClampingDepth) {
                    unoccludedLobeContribution = smartClamp(unoccludedLobeContribution, sp.mSampleClampingValue);
                }

                // LPE

                // transition
                int lpeStateId = pv.lpeStateId;
                lpeStateId = lightAovs.scatterEventTransition(pbrTls, lpeStateId, bsdfOneSampler.getBsdf(),
                    *(lobesContribution.mLobes[lobeIndex]));
                lpeStateId = lightAovs.lightEventTransition(pbrTls, lpeStateId, light);
                // accumulate matching aovs
                aovAccumLightAovs(pbrTls, aovSchema, lightAovs, unoccludedLobeContribution, nullptr,
                                  AovSchema::sLpePrefixUnoccluded, lpeStateId, aovs);
            }
        }
        return scene_rdl2::math::sBlack;
    }
}

scene_rdl2::math::Color
PathIntegrator::oneSamplerDirect(pbr::TLState *pbrTls,
    const Subpixel &sp, const PathVertex &pv, const mcrt_common::RayDifferential &ray,
    const shading::Intersection &isect, const BsdfOneSampler &bsdfOneSampler,
    const LightSet &activeLightSet, const scene_rdl2::math::Vec3f *cullingNormal, float rayEpsilon, float shadowRayEpsilon,
    IntegratorSample1D &rrSamples, unsigned sequenceID, float *aovs) const
{
    // It might not be clear, but this function's outputs are
    // radiance (returned), and aovs (added into).
    scene_rdl2::math::Color radiance = scene_rdl2::math::sBlack;

    const bool highQuality = pv.nonMirrorDepth == 0;
    const int nDirect = highQuality ? mLightSamples : scene_rdl2::math::min(mLightSamples, 1);

    // TODO: we need a strategy to choose a good light subset
    // But that task is outside the scope of the initial one-sampler implementation
    // task.  We have a similar need with the multi-sampler integrator.
    for (int lightIndex = 0; lightIndex < activeLightSet.getLightCount(); ++lightIndex) {
        const Light *light = activeLightSet.getLight(lightIndex);
        const LightFilterList *lightFilterList = activeLightSet.getLightFilterList(lightIndex);

        // Skip ray termination lights
        if (light->getIsRayTerminator()) continue;
        
        // Set up our sample sequences
        // We could use IntegratorSample3D sequences, rather than a 2D and 1D.
        // When I tried this, I found some results in RaTS (such as material/dwalayer/transmission)
        // were a little bit worse.  This is exactly the opposite of the result
        // I saw on the vector side, where using a 3D sampler improved the results and
        // eliminated correlated noise.
        IntegratorSample1D lightSamples1D;
        IntegratorSample2D lightSamples2D;
        IntegratorSample2D lightFilterSamples2D;
        IntegratorSample3D lightFilterSamples3D;
        IntegratorSample1D lobeSamples;
        IntegratorSample2D bsdfSamples;

        const Scene *scene = MNRY_VERIFY(pbrTls->mFs->mScene);
        bool lightFilterNeedsSamples = scene->lightFilterNeedsSamples();

        if (highQuality) {
            // We want one shared sequence for depth 0
            const int samplesSoFar = sp.mSubpixelIndex * nDirect;
            SequenceIDIntegrator lSid(pv.nonMirrorDepth, sp.mPixel, 0,
                        SequenceType::NextEventEstimation,
                        SequenceType::Light, light->getHash(),
                        sequenceID);
            lightSamples1D.resume(lSid, samplesSoFar);
            lightSamples2D.resume(lSid, samplesSoFar);

            if (lightFilterNeedsSamples) {
                SequenceIDIntegrator lFilterSid(pv.nonMirrorDepth, sp.mPixel, 0,
                            SequenceType::NextEventEstimation,
                            SequenceType::LightFilter, light->getHash(),
                            sequenceID);
                lightFilterSamples2D.resume(lFilterSid, samplesSoFar);
                SequenceIDIntegrator lFilter3DSid(pv.nonMirrorDepth, sp.mPixel, 0,
                            SequenceType::NextEventEstimation,
                            SequenceType::LightFilter3D, light->getHash(),
                            sequenceID);
                lightFilterSamples3D.resume(lFilter3DSid, samplesSoFar);
            }

            SequenceIDIntegrator bSid(pv.nonMirrorDepth, sp.mPixel, 0,
                        SequenceType::NextEventEstimation,
                        SequenceType::Bsdf, light->getHash(),
                        sequenceID);
            lobeSamples.resume(bSid, samplesSoFar);
            bsdfSamples.resume(bSid, samplesSoFar);
        } else {
            SequenceIDIntegrator lSid(pv.nonMirrorDepth, sp.mPixel, sp.mSubpixelIndex,
                        SequenceType::NextEventEstimation,
                        SequenceType::Light, light->getHash(),
                        sequenceID);
            lightSamples1D.restart(lSid, nDirect);
            lightSamples2D.restart(lSid, nDirect);

            if (lightFilterNeedsSamples) {
                SequenceIDIntegrator lFilterSid(pv.nonMirrorDepth, sp.mPixel, sp.mSubpixelIndex,
                            SequenceType::NextEventEstimation,
                            SequenceType::LightFilter, light->getHash(),
                            sequenceID);
                lightFilterSamples2D.restart(lFilterSid, nDirect);
                SequenceIDIntegrator lFilter3DSid(pv.nonMirrorDepth, sp.mPixel, sp.mSubpixelIndex,
                            SequenceType::NextEventEstimation,
                            SequenceType::LightFilter3D, light->getHash(),
                            sequenceID);
                lightFilterSamples3D.restart(lFilter3DSid, nDirect);
            }

            SequenceIDIntegrator bSid(pv.nonMirrorDepth, sp.mPixel, sp.mSubpixelIndex,
                        SequenceType::NextEventEstimation,
                        SequenceType::Bsdf, light->getHash(),
                        sequenceID);
            lobeSamples.restart(bSid, nDirect);
            bsdfSamples.restart(bSid, nDirect);
        }

        const scene_rdl2::math::Color pt = pv.pathThroughput / nDirect;

        // Loop over each sample
        for (int s = 0; s < nDirect; ++s) {
            // light sampling
            float r[9];
            lightSamples2D.getSample(&r[0], pv.nonMirrorDepth);
            lightSamples1D.getSample(&r[2], pv.nonMirrorDepth);
            rrSamples.getSample(&r[3], pv.nonMirrorDepth);

            if (lightFilterNeedsSamples) {
                lightFilterSamples2D.getSample(&r[4], pv.nonMirrorDepth);
                lightFilterSamples3D.getSample(&r[6], pv.nonMirrorDepth);
            }

            radiance += oneSamplerDirectLight(pbrTls, sp, pv, ray,
                isect, light, lightFilterList, cullingNormal, bsdfOneSampler, pt, r,
                rayEpsilon, shadowRayEpsilon, sequenceID, aovs);

            // bsdf sampling
            lobeSamples.getSample(&r[0], pv.nonMirrorDepth);
            bsdfSamples.getSample(&r[1], pv.nonMirrorDepth);
            rrSamples.getSample(&r[3], pv.nonMirrorDepth);

            if (lightFilterNeedsSamples) {
                lightFilterSamples2D.getSample(&r[4], pv.nonMirrorDepth);
                lightFilterSamples3D.getSample(&r[6], pv.nonMirrorDepth);
            }

            radiance += oneSamplerDirectBsdf(pbrTls, sp, pv, ray,
                isect, light, lightFilterList, cullingNormal, bsdfOneSampler, pt, r,
                rayEpsilon, shadowRayEpsilon, sequenceID, aovs);
        }
    }

    return radiance;
}

scene_rdl2::math::Color
PathIntegrator::oneSamplerRayTerminatorLights(pbr::TLState *pbrTls,
    const PathVertex &pv, const mcrt_common::RayDifferential &ray,
    const shading::Intersection &isect, const scene_rdl2::math::Vec3f &wi, float pdfBsdf,
    const shading::BsdfLobe &lobe, const shading::Bsdf &bsdf,
    const LightSet &activeLightSet, const LightFilterRandomValues& lightFilterR,
    const scene_rdl2::math::Vec3f *cullingNormal, const scene_rdl2::math::Color &pt,
    float *aovs) const
{
    // output radiance and aovs (added into)
    scene_rdl2::math::Color radiance = scene_rdl2::math::sBlack;

    // TODO: we need a better way to get just the ray-terminator lights
    for (int lightIndex = 0; lightIndex < activeLightSet.getLightCount(); ++lightIndex) {
        const Light *light = activeLightSet.getLight(lightIndex);
        const LightFilterList *lightFilterList = activeLightSet.getLightFilterList(lightIndex);

        // Skip non ray terminator lights
        if (!light->getIsRayTerminator()) continue;

        // Does the sample direction hit the light?
        LightIntersection lightIsect;
        if (!light->intersect(isect.getP(), cullingNormal, wi, ray.getTime(), scene_rdl2::math::sMaxValue, lightIsect)) {
            continue;
        }

        // It does, evaluate it and get a pdf
        float pdfLight;
        const scene_rdl2::math::Color Li = light->eval(pbrTls->mTopLevelTls, wi, isect.getP(), lightFilterR, ray.getTime(), lightIsect,
            /* fromCamera = */ false, lightFilterList, ray.getDirFootprint(), &pdfLight);

        // Compute the mis weight
        const float misWeight = (lobe.matchesFlag(shading::BsdfLobe::MIRROR)) ?
            1.0f : powerHeuristic(pdfBsdf, pdfLight);

        const scene_rdl2::math::Color contribution = misWeight * Li;
        radiance += contribution;

        // LPE
        if (aovs) {
            EXCL_ACCUMULATOR_PROFILE(pbrTls, EXCL_ACCUM_AOVS);
            const FrameState &fs = *pbrTls->mFs;
            const AovSchema &aovSchema = *fs.mAovSchema;
            const LightAovs &lightAovs = *fs.mLightAovs;
            // transition
            int lpeStateId = pv.lpeStateId;
            lpeStateId = lightAovs.scatterEventTransition(pbrTls, lpeStateId, bsdf, lobe);
            lpeStateId = lightAovs.lightEventTransition(pbrTls, lpeStateId, light);
            // Accumulate matching aovs. Don't have to worry about pre-occlusion aovs.
            aovAccumLightAovs(pbrTls, aovSchema, lightAovs, contribution, nullptr,
                              AovSchema::sLpePrefixNone, lpeStateId, aovs);
        }
    }

    return radiance;
}

scene_rdl2::math::Color
PathIntegrator::computeRadianceBsdfOneSampler(pbr::TLState *pbrTls,
    const Subpixel &sp, const PathVertex &pv, const mcrt_common::RayDifferential &ray,
    const shading::Intersection &isect, const shading::Bsdf &bsdf, const shading::BsdfSlice &slice,
    bool doIndirect, const shading::BsdfLobe::Type indirectFlags, const scene_rdl2::rdl2::Material *newPriorityList[4],
    int newPriorityListCount[4], const LightSet &activeLightSet, const scene_rdl2::math::Vec3f *cullingNormal,
    bool hasRayTerminatorLights, float rayEpsilon, float shadowRayEpsilon, const scene_rdl2::math::Color &ssAov,
    unsigned &sequenceID, float *aovs) const
{
    // It might not be clear, but this function's outputs are
    // radiance (returned) and aovs (added into).
    // Additionally, the sequenceID is updated as needed by the sampling framework
    scene_rdl2::math::Color radiance = scene_rdl2::math::sBlack;

    // we are responsible for filling out material aovs
    if (aovs) {
        const FrameState &fs = *pbrTls->mFs;
        const AovSchema &aovSchema = *fs.mAovSchema;
        const LightAovs &lightAovs = *fs.mLightAovs;
        const MaterialAovs &materialAovs = *fs.mMaterialAovs;
        const Scene &scene = *fs.mScene;

        // Since we don't produce BsdfSample objects like multi-sample,
        // we can pack the material aovs now.  The albedo aov will use the slice
        // and the lobe albedo methods.
        aovSetMaterialAovs(pbrTls, aovSchema, lightAovs, materialAovs, isect,
            ray, scene, bsdf, ssAov, &slice, pv.aovPathPixelWeight, pv.lpeStateId, aovs);
    }

    const BsdfOneSampler bsdfOneSampler(bsdf, slice);

    // Both direct and indirect sampling share russian roulette samples
    IntegratorSample1D rrSamples(SequenceID(
                sp.mPixel, sp.mSubpixelIndex, pv.nonMirrorDepth,
                SequenceType::RussianRouletteBsdf, sequenceID));

    // First do NEE
    const bool doNEE = mLightSamples != 0;
    if (doNEE) {
        radiance += oneSamplerDirect(pbrTls, sp, pv, ray, isect, bsdfOneSampler,
            activeLightSet, cullingNormal, rayEpsilon, shadowRayEpsilon, rrSamples, sequenceID, aovs);
    }

    // We can exit early if doIndirect is false and we have no ray terminator lights
    if (!doIndirect && !hasRayTerminatorLights) {
        return radiance;
    }

    // Spawn new rays through bsdf sampling
    // Respect the user bsdf samples up to the first non-mirror bounce.
    // After that, we spawn only a single bsdf sample.  If the bsdf
    // contains mirror lobes, we ignore bsdf samples.
    const bool highQuality = pv.nonMirrorDepth == 0 &&
        !(bsdf.getType() & shading::BsdfLobe::MIRROR);
    const int nIndirect = highQuality ? mBsdfSamples : scene_rdl2::math::min(mBsdfSamples, 1);

    IntegratorSample1D lobeSamples; // picks the lobe
    IntegratorSample2D bsdfSamples; // samples bsdf
    IntegratorSample2D lightFilterSamples; // samples light filter
    IntegratorSample3D lightFilterSamples3D; // samples light filter

    const Scene *scene = MNRY_VERIFY(pbrTls->mFs->mScene);
    bool lightFilterNeedsSamples = scene->lightFilterNeedsSamples();

    if (highQuality) {
        // We want one shared sequence for depth 0
        int samplesSoFar = sp.mSubpixelIndex * nIndirect;
        SequenceIDIntegrator bSid(
            pv.nonMirrorDepth, sp.mPixel, 0,
            SequenceType::IndirectLighting,
            SequenceType::Bsdf, sequenceID);
        lobeSamples.resume(bSid, samplesSoFar);
        bsdfSamples.resume(bSid, samplesSoFar);

        if (lightFilterNeedsSamples) {
            SequenceIDIntegrator bFilterSid(
                pv.nonMirrorDepth, sp.mPixel, 0,
                SequenceType::IndirectLighting,
                SequenceType::LightFilter, sequenceID);
            lightFilterSamples.resume(bFilterSid, samplesSoFar);
            SequenceIDIntegrator bFilter3DSid(
                pv.nonMirrorDepth, sp.mPixel, 0,
                SequenceType::IndirectLighting,
                SequenceType::LightFilter3D, sequenceID);
            lightFilterSamples3D.resume(bFilter3DSid, samplesSoFar);
        }
    } else {
        SequenceIDIntegrator bSid(
            pv.nonMirrorDepth, sp.mPixel, sp.mSubpixelIndex,
            SequenceType::IndirectLighting,
            SequenceType::Bsdf, sequenceID);
        lobeSamples.restart(bSid, nIndirect);
        bsdfSamples.restart(bSid, nIndirect);

        if (lightFilterNeedsSamples) {
            SequenceIDIntegrator bFilterSid(
                pv.nonMirrorDepth, sp.mPixel, sp.mSubpixelIndex,
                SequenceType::IndirectLighting,
                SequenceType::LightFilter, sequenceID);
            lightFilterSamples.restart(bFilterSid, nIndirect);
            SequenceIDIntegrator bFilter3DSid(
                pv.nonMirrorDepth, sp.mPixel, sp.mSubpixelIndex,
                SequenceType::IndirectLighting,
                SequenceType::LightFilter3D, sequenceID);
            lightFilterSamples3D.restart(bFilter3DSid, nIndirect);
        }
    }

    // loop over samples
    for (int s = 0; s < nIndirect; ++s) {
        float r[9]; // r[0] lobe select, r[1:2] bsdf, r[3] russian roulette, r[4:5] light filter, r[6:9] light filter 3D
        lobeSamples.getSample(&r[0], pv.nonMirrorDepth);
        bsdfSamples.getSample(&r[1], pv.nonMirrorDepth);

        if (lightFilterNeedsSamples) {
            lightFilterSamples.getSample(&r[4], pv.nonMirrorDepth);
            lightFilterSamples3D.getSample(&r[6], pv.nonMirrorDepth);
        }

        scene_rdl2::math::Vec3f wi;
        float pdfBsdf;
        scene_rdl2::math::Color f;
        // The sampled lobe will be the one we use for all lobe dependent
        // decisions, such as path depth, aovs, etc...
        const shading::BsdfLobe *lobe = nullptr;
        if (mBsdfSamplerStrategy == BSDF_SAMPLER_STRATEGY_ONE_LOBE) {
            float pdfLobe; // probability of picking this lobe
            lobe = bsdfOneSampler.sampleLobe(r[0], pdfLobe);
            if (!lobe || pdfLobe == 0.0f) {
                continue;
            }
            f = sampleWithPathGuide(mPathGuide,
                                    lobe->getType() & shading::BsdfLobe::MIRROR,
                                    isect.getP(),
                                    r[0], r[1], r[2],
                                    [&](float /*r0*/, float r1, float r2, scene_rdl2::math::Vec3f &dir, float &pdf)
                                    {
                                        return lobe->sample(slice, r1, r2, dir, pdf);
                                    },
                                    [&](const scene_rdl2::math::Vec3f &dir, float &pdf)
                                    {
                                        return lobe->eval(slice, dir, &pdf);
                                    },
                                    wi,
                                    pdfBsdf);
            pdfBsdf *= pdfLobe; // include probability of selecting lobe

            // We are responsible for checking if this lobe matches the flags
            shading::BsdfLobe::Type flags = slice.getSurfaceFlags(bsdf, wi);
            if (!lobe->matchesFlags(flags)) {
                f = scene_rdl2::math::sBlack;
                pdfBsdf = 0.f;
            }
        } else {
            MNRY_ASSERT(mBsdfSamplerStrategy == BSDF_SAMPLER_STRATEGY_ONE_SAMPLE);
            BsdfOneSampler::LobesContribution lobesContribution;
            f = sampleWithPathGuide(mPathGuide,
                                    bsdf.getType() & shading::BsdfLobe::MIRROR,
                                    isect.getP(),
                                    r[0], r[1], r[2],
                                    [&](float r0, float r1, float r2, scene_rdl2::math::Vec3f &dir, float &pdf)
                                    {
                                        return bsdfOneSampler.sample(r0, r1, r2, dir, pdf, &lobesContribution);
                                    },
                                    [&](const scene_rdl2::math::Vec3f &dir, float &pdf)
                                    {
                                        return bsdfOneSampler.eval(dir, pdf, &lobesContribution);
                                    },
                                    wi,
                                    pdfBsdf);
            if (!lobesContribution.mMatchedLobeCount) {
                continue;
            }
            // The chosen lobe is always at index 0.
            lobe = lobesContribution.mLobes[0];
        }

        if (!isSampleValid(f, pdfBsdf)) {
            continue;
        }

        // Compute the total throughput potential for this sample.
        // Terminate the sample if it's throughput is 0.
        scene_rdl2::math::Color pt = f / (pdfBsdf * nIndirect);
        pt *= pv.pathThroughput;
        float lum = luminance(pt);

        // Apply russian roulette
        rrSamples.getSample(&r[3], pv.nonMirrorDepth);
        if (!applyRussianRoulette(r[3], mRussianRouletteThreshold, mInvRussianRouletteThreshold,
                                  pv.nonMirrorDepth, lum, pt)) {
            continue;
        }

        // Terminate path due to depth limits.
        // FIXME: we should not need to special case the hair lobe depth check.
        // Make it work with indirectFlags.
        const bool hairLobe = lobe->getIsHair();
        if (!doIndirect || !lobe->matchesFlags(indirectFlags)) {
            // The lobe flags say the depth limit has been meet.  But
            // if we are a hair lobe, me may need to keep going anyway.
            if (!hairLobe || (pv.hairDepth >= mMaxHairDepth)) {
                // apply ray terminator lights to non-hair transmission lobes
                if (hasRayTerminatorLights && !hairLobe &&
                    lobe->matchesFlags(shading::BsdfLobe::ALL_TRANSMISSION)) {
                    LightFilterRandomValues lightFilterR = { 
                        scene_rdl2::math::Vec2f(r[4], r[5]), 
                        scene_rdl2::math::Vec3f(r[6], r[7], r[8])};
                    radiance += oneSamplerRayTerminatorLights(pbrTls, pv, ray, isect, wi, pdfBsdf,
                        *lobe, bsdf, activeLightSet, lightFilterR, cullingNormal, pt, aovs);
                }
                continue; // terminate the path
            }
        }

        // At this point, count this sample in the stats
        Statistics &stats = pbrTls->mStatistics;
        stats.incCounter(STATS_BSDF_SAMPLES);

        const bool diffuseLobe = lobe->matchesFlags(shading::BsdfLobe::ALL_DIFFUSE);
        const bool glossyLobe = lobe->matchesFlags(shading::BsdfLobe::ALL_GLOSSY);
        const bool mirrorLobe = lobe->matchesFlags(shading::BsdfLobe::ALL_MIRROR);
        const bool transmissionLobe = lobe->matchesFlags(shading::BsdfLobe::ALL_TRANSMISSION);

        // Check transparency threshold
        float newAccumOpacity;
        if (mirrorLobe && transmissionLobe) {
            float lobeTransparency = reduceTransparency(f);
            newAccumOpacity = pv.accumOpacity + (1 - lobeTransparency) * (1 - pv.accumOpacity);
            if (newAccumOpacity > mTransparencyThreshold) {
                continue;
            }
        } else {
            newAccumOpacity = pv.accumOpacity;
        }

        // Prepare a path vertex
        PathVertex nextPv;
        nextPv.pathThroughput = pt;
        nextPv.pathPixelWeight = 0.0f;
        // Use previous path pixel weight for aovPathPixelWeight as there's existing logic
        // in vector mode that sometimes assumes that pv.pathPixelWeight = 0.  Thus, we must seperately
        // keep track of the pathPixelWeight for aovs.  See comment in PathIntegratorMultiSampler.ispc::
        // addIndirectOrDirectVisibleContributionsBundled().
        nextPv.aovPathPixelWeight = pv.pathPixelWeight;
        nextPv.pathDistance = pv.pathDistance + ray.getEnd();
        nextPv.minRoughness = shading::computeMinRoughness(*lobe, mRoughnessClampingFactor, pv.minRoughness);
        nextPv.diffuseDepth = pv.diffuseDepth + (diffuseLobe ? 1 : 0);
        nextPv.glossyDepth = pv.glossyDepth + (glossyLobe ? 1 : 0);
        nextPv.mirrorDepth = pv.mirrorDepth + (mirrorLobe ? 1 : 0);
        nextPv.nonMirrorDepth = pv.nonMirrorDepth + (mirrorLobe ? 0 : 1);
        nextPv.hairDepth = pv.hairDepth + (hairLobe ? 1 : 0);
        nextPv.volumeDepth = pv.volumeDepth + 1;
        nextPv.presenceDepth = pv.presenceDepth;
        nextPv.subsurfaceDepth = pv.subsurfaceDepth;
        nextPv.accumOpacity = newAccumOpacity;
        nextPv.lobeType = lobe->getType();

        // LPE
        // TODO: Big issue when doing BSDF_SAMPLER_STRATEGY_ONE_SAMPLE.
        // We can only set a single scatter transition event,
        // so we'll use the selected lobe - but f contains the evaluation of the all lobes.
        // so the aovs will bleed into each other.
        if (aovs) {
            const FrameState &fs = *pbrTls->mFs;
            const LightAovs &lightAovs = *fs.mLightAovs;
            // transition
            nextPv.lpeStateId = lightAovs.scatterEventTransition(pbrTls, pv.lpeStateId, bsdf, *lobe);
            // Accumulate post scatter extra aovs
            aovAccumPostScatterExtraAovs(pbrTls, fs, pv, bsdf, aovs);
        }

        // We have some self-intersections when rays leave at grazing
        // angle, so we adjust the rayEpsilon accordingly.
        const float denom = scene_rdl2::math::abs(dot(isect.getNg(), wi));
        // isect.getNg() itself or the dot product above can be zero.
        const float start = scene_rdl2::math::isZero(denom) ? rayEpsilon : rayEpsilon / denom;
        // For NEE to work properly with de-coupled direct and indirect
        // samples we must skip samples that would have been counted if sampled
        // as direct bsdf samples.  So that means we need to find the shortest
        // distance to an active light and set the end of our ray to this distance.
        // TODO: find a faster way to get the shortest distance to a light
        // Perhaps the light accelerator could add an intersectNearestLight function.
        // Note that because we update the ray end with the distance to the
        // nearest light, we eliminate the possibility of intersecting geometry
        // that is beyond the nearest light.
        float end = scene_rdl2::math::sMaxValue;
        int hitLightIndex = -1;
        LightIntersection hitLightIsect;
        if (doNEE) {
            for (int lightIndex = 0; lightIndex < activeLightSet.getLightCount(); ++lightIndex) {
                const Light *light = activeLightSet.getLight(lightIndex);
                // skip ray termination lights
                if (light->getIsRayTerminator()) continue;
                if (light->intersect(isect.getP(), cullingNormal, wi, ray.getTime(), end, hitLightIsect)) {
                    MNRY_ASSERT(hitLightIsect.distance <= end);
                    end = hitLightIsect.distance;
                }
            }
            if (end <= start) {
                continue;
            }
        } else {
            // we are not doing NEE, so we must include a light evaluation if we happen
            // to hit a light.  We'll select a light at random along our ray path
            // and set our ray end to this distance.
            int lobeIndex = 0;
            for (; lobeIndex < bsdf.getLobeCount(); ++lobeIndex) {
                if (bsdf.getLobe(lobeIndex) == lobe) break;
            }
            SequenceIDIntegrator lightChoiceSid(pv.nonMirrorDepth,
                        sp.mPixel,
                        lobeIndex,
                        SequenceType::IndexSelection,
                        sp.mSubpixelIndex,
                        sequenceID);
            IntegratorSample1D lightChoiceSamples(lightChoiceSid);
            int numHits;
            hitLightIndex = activeLightSet.intersect(isect.getP(), cullingNormal, wi,
                ray.getTime(), end, /* includeRayTerminationLights = */ false, lightChoiceSamples,
                pv.nonMirrorDepth, lobeTypeToRayMask(lobe->getType()), hitLightIsect, numHits);
            if (hitLightIndex != -1) {
                MNRY_ASSERT(hitLightIndex < activeLightSet.getLightCount());
                end = hitLightIsect.distance;
            }
        }
        // Prepare a RayDifferential
        mcrt_common::RayDifferential nextRay(ray, start, end);
        if (transmissionLobe) {
            // copy in the new priority list into the ray
            setPriorityList(nextRay, newPriorityList, newPriorityListCount);
        }
        // Scatter and scale our next ray differential
        // We scatter the ray based on the sampled lobe
        float scale = (lobe->getDifferentialFlags() & shading::BsdfLobe::IGNORES_INCOMING_DIFFERENTIALS) ?
            sp.mPrimaryRayDiffScale : 1.0f;
        scatterAndScale(isect, *lobe, -ray.dir, wi, scale, r[1], r[2], nextRay);

        // Recurse
        scene_rdl2::math::Color radianceIndirect;
        float transparencyIndirect;
        // the volume attenuation along this ray to the first hit (or infinity)
        VolumeTransmittance vtIndirect;
        ++sequenceID;
        bool hitVolume;
<<<<<<< HEAD
        bool isStereoscopic = false;
        IndirectRadianceType result = computeRadianceRecurse(pbrTls, nextRay, nextRay, sp, cameraId, nextPv,
=======
        IndirectRadianceType result = computeRadianceRecurse(pbrTls, nextRay, sp, nextPv,
>>>>>>> 8bb6959d
            lobe, radianceIndirect, transparencyIndirect,
            vtIndirect, sequenceID, aovs, /* depth = */ nullptr, /* deepParams = */ nullptr,
            /* cryptomatteParams = */ nullptr, /* refractCryptomatteParams = */ nullptr, /* ignoreVolumes = */ false, hitVolume,
            isStereoscopic);
        if (result != NONE) {
            radiance += radianceIndirect;

            // path guiding is trained on indirect radiance contributions.
            // it turns out that including any other radiance contributions in the
            // training causes the path guide to overwhelmingly favor direct lighting
            // directions.  this is the exact opposite of what we want.  we are trying
            // to build a distribution that favors important indirect lighting.
            mPathGuide.recordRadiance(nextRay.getOrigin(), nextRay.getDirection(), radianceIndirect);
        } else {
            // We didn't bounce
            // If we are not doing NEE, and our ray hit a light, we must
            // add contribution now
            if (!doNEE && hitLightIndex != -1) {
                const Light *hitLight = activeLightSet.getLight(hitLightIndex);
                const LightFilterList *hitLightFilterList = activeLightSet.getLightFilterList(hitLightIndex);
                float pdfLight;
                const LightFilterRandomValues lightFilterR = { 
                    scene_rdl2::math::Vec2f(r[4], r[5]), 
                    scene_rdl2::math::Vec3f(r[6], r[7], r[8])}; 
                const scene_rdl2::math::Color Li = hitLight->eval(pbrTls->mTopLevelTls, wi, isect.getP(), lightFilterR, ray.getTime(), 
                    hitLightIsect, /* fromCamera = */ false, hitLightFilterList, ray.getDirFootprint(), &pdfLight);                   
                const scene_rdl2::math::Color contribution = Li * pt;
                radiance += contribution;
                // LPE
                if (aovs) {
                    EXCL_ACCUMULATOR_PROFILE(pbrTls, EXCL_ACCUM_AOVS);
                    const FrameState &fs = *pbrTls->mFs;
                    const AovSchema &aovSchema = *fs.mAovSchema;
                    const LightAovs &lightAovs = *fs.mLightAovs;
                    // transition
                    int lpeStateId = nextPv.lpeStateId; // already includes the scatter event
                    lpeStateId = lightAovs.lightEventTransition(pbrTls, lpeStateId, hitLight);
                    // Accumulate matching aovs. Don't have to worry about pre-occlusion aovs.
                    aovAccumLightAovs(pbrTls, aovSchema, lightAovs, contribution, nullptr, 
                                      AovSchema::sLpePrefixNone, lpeStateId, aovs);
                }

                // Debug ray record
                debugRayRecordLightHit(pbrTls, isect.getP(), wi, hitLightIsect.distance, Li);
            }
        }
    }


    return radiance;
}

} // namespace pbr
} // namespace moonray
<|MERGE_RESOLUTION|>--- conflicted
+++ resolved
@@ -1013,12 +1013,8 @@
         VolumeTransmittance vtIndirect;
         ++sequenceID;
         bool hitVolume;
-<<<<<<< HEAD
         bool isStereoscopic = false;
-        IndirectRadianceType result = computeRadianceRecurse(pbrTls, nextRay, nextRay, sp, cameraId, nextPv,
-=======
-        IndirectRadianceType result = computeRadianceRecurse(pbrTls, nextRay, sp, nextPv,
->>>>>>> 8bb6959d
+        IndirectRadianceType result = computeRadianceRecurse(pbrTls, nextRay, nextRay, sp, nextPv,
             lobe, radianceIndirect, transparencyIndirect,
             vtIndirect, sequenceID, aovs, /* depth = */ nullptr, /* deepParams = */ nullptr,
             /* cryptomatteParams = */ nullptr, /* refractCryptomatteParams = */ nullptr, /* ignoreVolumes = */ false, hitVolume,
