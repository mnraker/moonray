--- conflicted
+++ resolved
@@ -465,11 +465,7 @@
 
             bool isStereoscopic = false;
             IndirectRadianceType indirectRadianceType = computeRadianceRecurse(
-<<<<<<< HEAD
-                    pbrTls, ray, ray, sp, cameraId, nextPv, &lobe,
-=======
-                    pbrTls, ray, sp, nextPv, &lobe,
->>>>>>> 8bb6959d
+                    pbrTls, ray, ray, sp, nextPv, &lobe,
                     contribution, transparency, vt,
                     sequenceID, aovs, nullptr, nullptr, nullptr, nullptr, false, hitVolume,
                     isStereoscopic);
